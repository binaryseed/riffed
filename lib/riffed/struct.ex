defmodule Riffed.Struct do
  @moduledoc ~S"""
  Parses your thrift files and builds some Elixir-y structs and conversion functions for you.

  Assuming you have the following Thrift structs defined in src/request_types.erl:

      struct User {
        1: i32 id,
        2: string firstName,
        3: string lastName;
      }

      struct Request {
        1: User user,
        2: list<string> cookies,
        3: map<string, string> params;
      }


  You import them thusly:

      defmodule Request do
        use Riffed.Struct, request_types: [:Request, :User]
      end

  Note that the `use` statement takes a keyword list whose names are thrift modules and whose values are
  the structs that you would like to import.

  Your request module now has `User` and `Request` submodules, and the top level module has conversion
  functions added to it so you can do the following:

      iex> Request.to_elixir({:User, 32, "Steve", "Cohen"})
      %Request.User{id: 32, firstName: "Steve", lastName: "Cohen"}

      iex> user = Request.User.new(firstName: "Richard", lastName: "Feynman", id: 3221)
      %Request.User{id: 3221, firstName: "Richard", lastName: "Feynman"}

      iex> Request.to_erlang(user)
      {:User, 3221, "Richard", "Feynman"}

  ## Controlling destination modules

  If you have a complex thrift hierarchy, or a group of shared thrift structs,
  importing into a single module can be ugly. In that case, you can control the
  destination module of one (or all) of your imported structs by specifying the
  `dest_modules` key. For example:

      defmodule ImportExample do
        use Riffed.Struct, dest_modules: [common_types: Common,
                                          user_types: User,
                                          account_types: Account],
            common_types: [:RequestContext],
            user_types: [:User, :Location, :Reputation],
            account_types: [:Profile, :BillingInfo]
      end

  After Riffed runs, the ImportExample module will have three submodules,
  `Common`, `User`, and `Account`. `Common` will contain the `RequestContext`,
  `User` will contain `User`, `Location`, and `Reputation` and `Account` will
  contain `Profile` and `BillingInfo`.

  Any servers or clients that wish to use these should set their structs module
  to `ImportExample`.

  ### Note:
  Keys not set will have the initial value of `:undefined`.

  """

  defmodule StructData do
    @moduledoc false
    defstruct struct_modules: [], tuple_converters: [], struct_converters: [], exception_modules: []

    def append(data=%StructData{}, struct_module, tuple_stanza, struct_function) do
      %StructData{struct_modules: [struct_module | data.struct_modules],
                  tuple_converters: [tuple_stanza | data.tuple_converters],
                  struct_converters: [struct_function | data.struct_converters]}
    end
  end


  defp build_defenum(struct_module, module_mapping, enum_name) do
    mappings = struct_module.enum_info(enum_name)
    |> Enum.map(fn {name, val} ->
      downcased_name = name
      |> Atom.to_string
      |> String.downcase
      |> String.to_atom

      {:->, [], [[downcased_name], val]}
    end)

    fq_enum_name = case module_mapping[struct_module] do
                     nil ->
                       [enum_name]
                     {:__aliases__, _, names } ->
                       names ++ [enum_name]
                   end

    {:defenum, [],
     [{:__aliases__, [alias: false], fq_enum_name},
      [do: mappings]]}
  end

  defmacro __using__(opts) do
    Module.register_attribute(__CALLER__.module, :callbacks, accumulate: true)
    {module_mapping, opts} = Keyword.pop(opts, :dest_modules, Keyword.new)

    defenum_calls = opts
    |> Keyword.keys
    |> Enum.map(fn(thrift_module) ->
      thrift_module.enum_names
      |> Enum.map(&(build_defenum(thrift_module, module_mapping, &1)))
    end)

    quote do
      use Riffed.Callbacks
      use Riffed.Enumeration
      require Riffed.Struct
      import Riffed.Struct

      unquote_splicing(defenum_calls)
      @thrift_options unquote(opts)
      @dest_modules unquote(module_mapping)
      @before_compile Riffed.Struct
    end
  end

  defp build_struct_args(struct_meta) do
    Enum.map(struct_meta, &build_struct_defaults/1)
  end

  defp build_struct_defaults({_, _, _, name, :undefined}) do
    {name, :undefined}
  end

  defp build_struct_defaults({_, _, :string, name, default}) do
    {name, List.to_string(default)}
  end

  defp build_struct_defaults({field_idx, required, {:list, type}, name, default}) do
    default_list = default
      |> Enum.map(&build_struct_defaults({field_idx, required, type, name, &1}))
      |> Enum.map(fn {_, val} -> val end)
    {name, default_list}
  end

  defp build_struct_defaults({field_idx, required, {:set, type}, name, default}) do
    default_set = default
      |> :sets.to_list
      |> Enum.map(&build_struct_defaults({field_idx, required, type, name, &1}))
      |> Enum.into(HashSet.new, fn {_, val} -> val end)
    {name, Macro.escape(default_set)}
  end

  defp build_struct_defaults({field_idx, required, {:map, key_type, val_type}, name, default}) do
    default_map = default
      |> :dict.to_list
      |> Enum.into(Map.new,
          fn {k, v} ->
            {_, key} = build_struct_defaults({field_idx, required, key_type, name, k})
            {_, val} = build_struct_defaults({field_idx, required, val_type, name, v})
            {key, val}
          end)
    {name, Macro.escape(default_map)}
  end

  # Note: default values are not supported when the value is a struct
  defp build_struct_defaults({_, _, {:struct, _}, name, _}) do
    {name, :undefined}
  end

  defp build_struct_defaults({_, _, _, name, default}) do
    {name, default}
  end

  defp downcase_first(s) when is_bitstring(s) do
    <<first, rest :: binary>> = s
    String.downcase(List.to_string([first])) <> rest
  end

  defp downcase_first(a) when is_atom(a) do
    a
    |> Atom.to_string
    |> downcase_first
    |> String.to_atom
  end

  defp build_struct_and_conversion_function(struct_data=%StructData{}, root_module, container_module, struct_module_name, thrift_module)  do
    {:struct, meta} = :erlang.apply(thrift_module, :struct_info_ext, [struct_module_name])
    struct_args = build_struct_args(meta)
    fq_module_name = Module.concat([container_module, struct_module_name])
    record_name = downcase_first(struct_module_name)
    record_file = "src/#{thrift_module}.hrl"
    tuple_to_elixir = build_tuple_to_elixir(thrift_module, root_module, fq_module_name, meta, struct_module_name)
    struct_to_erlang = build_struct_to_erlang(root_module, fq_module_name, meta, struct_module_name, record_name)

    struct_module = quote do
      defmodule unquote(fq_module_name) do
        require Record

        Record.defrecord(unquote(record_name),
                         Record.extract(unquote(struct_module_name),
                                        from: unquote(record_file)))
        defstruct unquote(struct_args)

        def new(opts \\ unquote(struct_args)) do
          opts
          |> Enum.reduce(%unquote(fq_module_name){}, fn({k, v}, s) -> Map.put(s, k, v) end)
        end
      end
    end

    struct_data
    |> StructData.append(struct_module, tuple_to_elixir, struct_to_erlang)
  end

  def build_exception_and_conversion_function(struct_data=%StructData{}, root_module, container_module, exception_module_name, thrift_module) do

    {:struct, meta} = :erlang.apply(thrift_module, :struct_info_ext, [exception_module_name])
    exception_args = build_struct_args(meta)
    fq_module_name = Module.concat([container_module, exception_module_name])
    record_name = downcase_first(exception_module_name)
    record_file = "src/#{thrift_module}.hrl"
    tuple_to_elixir = build_tuple_to_elixir(thrift_module, root_module, fq_module_name, meta, exception_module_name)
    struct_to_erlang = build_struct_to_erlang(root_module, fq_module_name, meta, exception_module_name, record_name)

    exception_module = quote do
      defmodule unquote(fq_module_name) do
        require Record

        Record.defrecord(unquote(record_name),
                         Record.extract(unquote(exception_module_name), from: unquote(record_file)))

        defexception unquote(exception_args)

        def new(opts \\ unquote(exception_args)) do
          opts
          |> Enum.reduce(%unquote(fq_module_name){}, fn({k, v}, s) -> Map.put(s, k, v) end)
        end
      end
    end

    struct_data
    |> StructData.append(exception_module, tuple_to_elixir, struct_to_erlang)
  end

  @doc false
  def to_riffed_type_spec({:set, item_type}) do
    {:set, to_riffed_type_spec(item_type)}
  end

  def to_riffed_type_spec({:list, item_type}) do
    {:list, to_riffed_type_spec(item_type)}
  end

  def to_riffed_type_spec({:map, key_type, val_type}) do
    {:map, {to_riffed_type_spec(key_type), to_riffed_type_spec(val_type)}}
  end

  def to_riffed_type_spec(other) do
    other
  end

  defp get_overridden_type_spec(container_module, struct_module, thrift_type_spec, field_name) do
    overrides = Riffed.Enumeration.get_overrides(container_module).structs
    |> Map.get(struct_module)

    if overrides do
      Keyword.get(overrides, field_name, thrift_type_spec) |> to_riffed_type_spec
    else
      to_riffed_type_spec(thrift_type_spec)
    end
  end

  defp build_tuple_to_elixir(thrift_module, container_module, module_name, meta, thrift_name) do
    # Builds a conversion function that take a tuple and converts it into an Elixir struct

    pos_args = [thrift_name] ++ Enum.map(meta,
                                 fn({_, _, _, name, _}) ->
                                   Macro.var(name, module_name)
                                 end)
    pos_args = {:{}, [], pos_args}

    keyword_args = meta
    |> Enum.map(
        fn({_ ,_ , _type ,name ,_}) ->
          # the meta format is {index, :undefined, type, name, :undefined}
          var = Macro.var(name, module_name)
          quote do
            {unquote(name), unquote(var)}
          end
        end)


    enum_conversions = meta
    |> Enum.map(
        fn({_idx, _, type, name, _}) ->

          var = Macro.var(name, module_name)

          match_type = get_overridden_type_spec(container_module, module_name, type, name)

          quote do
            unquote(var) = unquote(container_module).to_elixir(
              unquote(var),
              unquote(match_type))
          end
        end)

    quote do
      def to_elixir(unquote(pos_args), {:struct, {unquote(thrift_module), unquote(thrift_name)}}) do
        unquote_splicing(enum_conversions)
        unquote(module_name).new(unquote(keyword_args)) |> after_to_elixir
      end
    end
  end

  defp build_struct_to_erlang(dest_module, struct_module, meta, record_name, record_fn_name) do
    # Builds a conversion function that turns an Elixir struct into an erlang record
    # The output is quote:

    kwargs = Enum.map(
      meta,
      fn({_, _, type, name, _}) ->
        # The meta format is {index, :undefined, type, name, :undefined}
        field_variable = Macro.var(name, struct_module)
        type_spec = get_overridden_type_spec(dest_module, struct_module, type, name)
        quote do
          {unquote(name),
           unquote(dest_module).to_erlang(
             s.unquote(field_variable)(), unquote(type_spec))
          }
        end
      end)

    quote do
      def to_erlang(s = %unquote(struct_module){}, type_spec) do
        require unquote(struct_module)
        unquote(struct_module).unquote(record_fn_name)(unquote(kwargs))
        |> put_elem(0, unquote(record_name))
        |> after_to_erlang
      end

    end
  end

  def partition_structs_and_exceptions(thrift_module, module_names) do
    struct_names = :erlang.apply(thrift_module, :struct_names, [])
    |> Enum.into(MapSet.new)

    module_names
    |> Enum.partition(&MapSet.member?(struct_names, &1))
  end

  defmacro __before_compile__(env) do
    options = Module.get_attribute(env.module, :thrift_options)
    build_cast_to_erlang = Module.get_attribute(env.module, :build_cast_to_erlang)
    module_mapping = Module.get_attribute(env.module, :dest_modules, Keyword.new)

    struct_data = options
    |> Enum.reduce(
      %StructData{},
      fn({thrift_module, struct_names}, data) ->
        {structs, exceptions} = partition_structs_and_exceptions(thrift_module,
                                                                 struct_names)
        curr_module = env.module
        dest_module = case Keyword.get(module_mapping, thrift_module, env.module) do
                        ^curr_module ->
                          curr_module
                        override_module ->
                          Module.concat([env.module, override_module])
                      end
<<<<<<< HEAD
        struct_names = case struct_names do
                         :auto ->
                           thrift_module.struct_names
                         names when is_list(names) ->
                           names
                       end

        Enum.reduce(struct_names, data,
=======
        data = structs
        |> Enum.reduce(data,
>>>>>>> 666caee2
          fn(struct_name, data) ->
            build_struct_and_conversion_function(data, env.module, dest_module, struct_name, thrift_module)
          end)
        exceptions
        |> Enum.reduce(data, &(build_exception_and_conversion_function(&2, env.module, dest_module, &1, thrift_module)))

      end)

    callbacks = Riffed.Callbacks.build(env.module)
    enums = Riffed.Enumeration.build(env.module)

    erlang_casts = []
    if build_cast_to_erlang do
      erlang_casts = Riffed.Enumeration.build_cast_return_value_to_erlang(env.module)
    end

    quote do
      unquote_splicing(struct_data.struct_modules)
      unquote_splicing(struct_data.tuple_converters)
      unquote_splicing(enums.modules)
      unquote_splicing(enums.conversion_fns)
      unquote_splicing(struct_data.struct_converters)
      unquote_splicing(erlang_casts)
      unquote(Riffed.Callbacks.default_to_elixir)
      unquote(Riffed.Callbacks.default_to_erlang)
      unquote(callbacks)
    end
  end

end<|MERGE_RESOLUTION|>--- conflicted
+++ resolved
@@ -362,8 +362,7 @@
     |> Enum.reduce(
       %StructData{},
       fn({thrift_module, struct_names}, data) ->
-        {structs, exceptions} = partition_structs_and_exceptions(thrift_module,
-                                                                 struct_names)
+
         curr_module = env.module
         dest_module = case Keyword.get(module_mapping, thrift_module, env.module) do
                         ^curr_module ->
@@ -371,26 +370,23 @@
                         override_module ->
                           Module.concat([env.module, override_module])
                       end
-<<<<<<< HEAD
         struct_names = case struct_names do
                          :auto ->
                            thrift_module.struct_names
                          names when is_list(names) ->
                            names
                        end
-
-        Enum.reduce(struct_names, data,
-=======
-        data = structs
-        |> Enum.reduce(data,
->>>>>>> 666caee2
+        exceptions = thrift_module.exception_names
+        {structs, _} = partition_structs_and_exceptions(thrift_module,
+                                                        struct_names)
+        data = Enum.reduce(struct_names, data,
           fn(struct_name, data) ->
             build_struct_and_conversion_function(data, env.module, dest_module, struct_name, thrift_module)
           end)
-        exceptions
-        |> Enum.reduce(data, &(build_exception_and_conversion_function(&2, env.module, dest_module, &1, thrift_module)))
-
+        Enum.reduce(exceptions, data,
+                    &(build_exception_and_conversion_function(&2, env.module, dest_module, &1, thrift_module)))
       end)
+
 
     callbacks = Riffed.Callbacks.build(env.module)
     enums = Riffed.Enumeration.build(env.module)
